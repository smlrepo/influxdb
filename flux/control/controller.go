package control

import (
	"github.com/influxdata/flux/control"
	"github.com/influxdata/flux/execute"
<<<<<<< HEAD
	"github.com/influxdata/influxdb/services/storage"
	"github.com/influxdata/platform"
=======
	_ "github.com/influxdata/influxdb/flux/builtin"
	"github.com/influxdata/influxdb/flux/functions/inputs"
	fstorage "github.com/influxdata/platform/query/functions/inputs/storage"
>>>>>>> c3d7f3de
	"go.uber.org/zap"
)

type MetaClient = inputs.MetaClient

func NewController(mc MetaClient, reader fstorage.Reader, logger *zap.Logger) *control.Controller {
	// flux
	var (
		concurrencyQuota = 10
		memoryBytesQuota = 1e6
	)

	cc := control.Config{
		ExecutorDependencies: make(execute.Dependencies),
		ConcurrencyQuota:     concurrencyQuota,
		MemoryBytesQuota:     int64(memoryBytesQuota),
		Logger:               logger,
		Verbose:              false,
	}

<<<<<<< HEAD
	return control.New(cc)
}

type orgLookup struct{}

func mustIDFromString(name string) platform.ID {
	id, err := platform.IDFromString(name)
	if err != nil {
		panic(err)
	}
	return *id
}

func (l orgLookup) Lookup(ctx context.Context, name string) (platform.ID, bool) {
	return mustIDFromString(name), true
}
=======
	err := inputs.InjectFromDependencies(cc.ExecutorDependencies, inputs.Dependencies{Reader: reader})
	if err != nil {
		panic(err)
	}
>>>>>>> c3d7f3de

	err = inputs.InjectBucketDependencies(cc.ExecutorDependencies, mc)
	if err != nil {
		panic(err)
	}

<<<<<<< HEAD
func (l bucketLookup) Lookup(orgID platform.ID, name string) (platform.ID, bool) {
	return mustIDFromString(name), true
=======
	return control.New(cc)
>>>>>>> c3d7f3de
}<|MERGE_RESOLUTION|>--- conflicted
+++ resolved
@@ -3,14 +3,9 @@
 import (
 	"github.com/influxdata/flux/control"
 	"github.com/influxdata/flux/execute"
-<<<<<<< HEAD
-	"github.com/influxdata/influxdb/services/storage"
-	"github.com/influxdata/platform"
-=======
 	_ "github.com/influxdata/influxdb/flux/builtin"
 	"github.com/influxdata/influxdb/flux/functions/inputs"
 	fstorage "github.com/influxdata/platform/query/functions/inputs/storage"
->>>>>>> c3d7f3de
 	"go.uber.org/zap"
 )
 
@@ -31,39 +26,15 @@
 		Verbose:              false,
 	}
 
-<<<<<<< HEAD
-	return control.New(cc)
-}
-
-type orgLookup struct{}
-
-func mustIDFromString(name string) platform.ID {
-	id, err := platform.IDFromString(name)
-	if err != nil {
-		panic(err)
-	}
-	return *id
-}
-
-func (l orgLookup) Lookup(ctx context.Context, name string) (platform.ID, bool) {
-	return mustIDFromString(name), true
-}
-=======
 	err := inputs.InjectFromDependencies(cc.ExecutorDependencies, inputs.Dependencies{Reader: reader})
 	if err != nil {
 		panic(err)
 	}
->>>>>>> c3d7f3de
 
 	err = inputs.InjectBucketDependencies(cc.ExecutorDependencies, mc)
 	if err != nil {
 		panic(err)
 	}
 
-<<<<<<< HEAD
-func (l bucketLookup) Lookup(orgID platform.ID, name string) (platform.ID, bool) {
-	return mustIDFromString(name), true
-=======
 	return control.New(cc)
->>>>>>> c3d7f3de
 }