package query

import (
	"fmt"
	"math"

	"github.com/influxdata/influxql"
)

func isMathFunction(call *influxql.Call) bool {
	switch call.Name {
	case "abs", "sin", "cos", "tan", "asin", "acos", "atan", "atan2", "exp", "log", "ln", "log2", "log10", "sqrt", "pow", "floor", "ceil", "round":
		return true
	}
	return false
}

type MathTypeMapper struct{}

func (MathTypeMapper) MapType(measurement *influxql.Measurement, field string) influxql.DataType {
	return influxql.Unknown
}

func (MathTypeMapper) CallType(name string, args []influxql.DataType) (influxql.DataType, error) {
	switch name {
	case "sin", "cos", "tan", "atan", "exp", "log", "ln", "log2", "log10", "sqrt":
		var arg0 influxql.DataType
		if len(args) > 0 {
			arg0 = args[0]
		}
		switch arg0 {
		case influxql.Float, influxql.Integer, influxql.Unsigned, influxql.Unknown:
			return influxql.Float, nil
		default:
			return influxql.Unknown, fmt.Errorf("invalid argument type for the first argument in %s(): %s", name, arg0)
		}
	case "asin", "acos":
		var arg0 influxql.DataType
		if len(args) > 0 {
			arg0 = args[0]
		}
		switch arg0 {
		case influxql.Float, influxql.Unknown:
			return influxql.Float, nil
		default:
			return influxql.Unknown, fmt.Errorf("invalid argument type for the first argument in %s(): %s", name, arg0)
		}
	case "atan2", "pow":
		var arg0, arg1 influxql.DataType
		if len(args) > 0 {
			arg0 = args[0]
		}
		if len(args) > 1 {
			arg1 = args[1]
		}

		switch arg0 {
		case influxql.Float, influxql.Integer, influxql.Unsigned, influxql.Unknown:
			// Pass through to verify the second argument.
		default:
			return influxql.Unknown, fmt.Errorf("invalid argument type for the first argument in %s(): %s", name, arg0)
		}

		switch arg1 {
		case influxql.Float, influxql.Integer, influxql.Unsigned, influxql.Unknown:
			return influxql.Float, nil
		default:
			return influxql.Unknown, fmt.Errorf("invalid argument type for the second argument in %s(): %s", name, arg1)
		}
	case "abs", "floor", "ceil", "round":
		var arg0 influxql.DataType
		if len(args) > 0 {
			arg0 = args[0]
		}
		switch arg0 {
		case influxql.Float, influxql.Integer, influxql.Unsigned, influxql.Unknown:
			return args[0], nil
		default:
			return influxql.Unknown, fmt.Errorf("invalid argument type for the first argument in %s(): %s", name, arg0)
		}
	}
	return influxql.Unknown, nil
}

type MathValuer struct{}

var _ influxql.CallValuer = MathValuer{}

func (MathValuer) Value(key string) (interface{}, bool) {
	return nil, false
}

func (v MathValuer) Call(name string, args []interface{}) (interface{}, bool) {
	if len(args) == 1 {
		arg0 := args[0]
		switch name {
		case "abs":
			switch arg0 := arg0.(type) {
			case float64:
				return math.Abs(arg0), true
			case int64, uint64:
				return arg0, true
			default:
				return nil, true
			}
		case "sin":
			if arg0, ok := asFloat(arg0); ok {
				return math.Sin(arg0), true
			}
			return nil, true
		case "cos":
			if arg0, ok := asFloat(arg0); ok {
				return math.Cos(arg0), true
			}
			return nil, true
		case "tan":
			if arg0, ok := asFloat(arg0); ok {
				return math.Tan(arg0), true
			}
			return nil, true
		case "floor":
			switch arg0 := arg0.(type) {
			case float64:
				return math.Floor(arg0), true
			case int64, uint64:
				return arg0, true
			default:
				return nil, true
			}
		case "ceil":
			switch arg0 := arg0.(type) {
			case float64:
				return math.Ceil(arg0), true
			case int64, uint64:
				return arg0, true
			default:
				return nil, true
			}
		case "round":
			switch arg0 := arg0.(type) {
			case float64:
				return round(arg0), true
			case int64, uint64:
				return arg0, true
			default:
				return nil, true
			}
		case "asin":
			if arg0, ok := asFloat(arg0); ok {
				return math.Asin(arg0), true
			}
			return nil, true
		case "acos":
			if arg0, ok := asFloat(arg0); ok {
				return math.Acos(arg0), true
			}
			return nil, true
		case "atan":
			if arg0, ok := asFloat(arg0); ok {
				return math.Atan(arg0), true
			}
			return nil, true
		case "exp":
			if arg0, ok := asFloat(arg0); ok {
				return math.Exp(arg0), true
			}
			return nil, true
		case "ln":
			if arg0, ok := asFloat(arg0); ok {
				return math.Log(arg0), true
			}
			return nil, true
		case "log2":
			if arg0, ok := asFloat(arg0); ok {
				return math.Log2(arg0), true
			}
			return nil, true
		case "log10":
			if arg0, ok := asFloat(arg0); ok {
				return math.Log10(arg0), true
			}
			return nil, true
		case "sqrt":
			if arg0, ok := asFloat(arg0); ok {
				return math.Sqrt(arg0), true
			}
			return nil, true
		}
	} else if len(args) == 2 {
		arg0, arg1 := args[0], args[1]
		switch name {
		case "atan2":
			if arg0, arg1, ok := asFloats(arg0, arg1); ok {
				return math.Atan2(arg0, arg1), true
			}
			return nil, true
		case "log":
			if arg0, arg1, ok := asFloats(arg0, arg1); ok {
				return math.Log(arg0) / math.Log(arg1), true
			}
			return nil, true
		case "pow":
			if arg0, arg1, ok := asFloats(arg0, arg1); ok {
				return math.Pow(arg0, arg1), true
			}
			return nil, true
		}
<<<<<<< HEAD
	}
	if v, ok := v.Valuer.(influxql.CallValuer); ok {
		callArgs := make([]interface{}, len(args))
		for i, arg := range args {
			callArgs[i] = arg
		}
		return v.Call(name, callArgs)
=======
>>>>>>> fa81371c
	}
	return nil, false
}

func asFloat(x interface{}) (float64, bool) {
	switch arg0 := x.(type) {
	case float64:
		return arg0, true
	case int64:
		return float64(arg0), true
	case uint64:
		return float64(arg0), true
	default:
		return 0, false
	}
}

func asFloats(x, y interface{}) (float64, float64, bool) {
	arg0, ok := asFloat(x)
	if !ok {
		return 0, 0, false
	}
	arg1, ok := asFloat(y)
	if !ok {
		return 0, 0, false
	}
	return arg0, arg1, true
}

func round(x float64) float64 {
	t := math.Trunc(x)
	if math.Abs(x-t) >= 0.5 {
		return t + math.Copysign(1, x)
	}
	return t
}<|MERGE_RESOLUTION|>--- conflicted
+++ resolved
@@ -205,7 +205,6 @@
 			}
 			return nil, true
 		}
-<<<<<<< HEAD
 	}
 	if v, ok := v.Valuer.(influxql.CallValuer); ok {
 		callArgs := make([]interface{}, len(args))
@@ -213,8 +212,6 @@
 			callArgs[i] = arg
 		}
 		return v.Call(name, callArgs)
-=======
->>>>>>> fa81371c
 	}
 	return nil, false
 }
